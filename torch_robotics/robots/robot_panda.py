--- conflicted
+++ resolved
@@ -190,11 +190,7 @@
             link_margins_for_object_collision_checking=link_margins_for_object_collision_checking,
             link_idxs_for_object_collision_checking=link_idxs_for_object_collision_checking,
             margin_for_grasped_object_collision_checking=0.001,  # small margin for object placement
-<<<<<<< HEAD
-            num_interpolated_points_for_object_collision_checking=len(link_names_for_object_collision_checking),
-=======
             num_interpolated_points_for_object_collision_checking=len(link_names_for_object_collision_checking) * 1,
->>>>>>> 487126d5
             link_names_for_self_collision_checking=link_names_for_self_collision_checking,
             link_names_pairs_for_self_collision_checking=link_names_pairs_for_self_collision_checking,
             link_idxs_for_self_collision_checking=link_idxs_for_self_collision_checking,
