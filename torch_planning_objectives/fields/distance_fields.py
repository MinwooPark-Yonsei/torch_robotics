from abc import ABC, abstractmethod
import torch
import numpy as np
import copy
import yaml
import trimesh

from torch_kinematics_tree.geometrics.utils import transform_point, SE3_distance
from torch_kinematics_tree.utils.files import get_configs_path
from torch_planning_objectives.fields.utils.geom_types import tensor_sphere
from torch_planning_objectives.fields.utils.distance import find_link_distance, find_obstacle_distance


class DistanceField(ABC):
    def __init__(self, tensor_args=None):
        self.tensor_args = tensor_args

    def distances(self):
        pass

    def compute_collision(self):
        pass

    @abstractmethod
    def compute_distance(self):
        pass

    @abstractmethod
    def compute_cost(self):
        pass

    @abstractmethod
    def zero_grad(self):
        pass


class SphereDistanceField(DistanceField):
    """ This class holds a batched collision model where the robot is represented as spheres.
        All points are stored in the world reference frame, obtained by using update_pose calls.
    """

    def __init__(self, robot_collision_params, batch_size=1, **kwargs):
        """ Initialize with robot collision parameters, look at franka_reacher.py for an example.
        Args:
            robot_collision_params (Dict): collision model parameters
            batch_size (int, optional): Batch size of parallel sdf computation. Defaults to 1.
            tensor_args (dict, optional): compute device and data type. Defaults to {'device':"cpu", 'dtype':torch.float32}.
        """
        super().__init__(**kwargs)

        self.batch_dim = [batch_size, ]

        self._link_spheres = None
        self._batch_link_spheres = None
        self.w_batch_link_spheres = None

        self.robot_collision_params = robot_collision_params
        self.load_robot_collision_model(robot_collision_params)
        self.margin = robot_collision_params.get('margin', 0.1)

        self.self_dist = None
        self.obst_dist = None

    def load_robot_collision_model(self, robot_collision_params):
        """Load robot collision model, called from constructor
        Args:
            robot_collision_params (Dict): loaded from yml file
        """
        self.robot_links = robot_collision_params['link_objs']

        # load collision file:
        coll_yml = (get_configs_path() / robot_collision_params['collision_spheres']).as_posix()
        with open(coll_yml) as file:
            coll_params = yaml.load(file, Loader=yaml.FullLoader)

        self._link_spheres = []
        # we store as [n_link, n_dim]

        for j_idx, j in enumerate(self.robot_links):
            n_spheres = len(coll_params[j])
            link_spheres = torch.zeros((n_spheres, 4)).to(**self.tensor_args)
            for i in range(n_spheres):
                link_spheres[i, :] = tensor_sphere(coll_params[j][i][:3], coll_params[j][i][3], tensor=link_spheres[i]).to(**self.tensor_args)
            self._link_spheres.append(link_spheres)

    def build_batch_features(self, clone_objs=False, batch_dim=None):
        """clones poses/object instances for computing across batch.
        Use this once per batch size change to avoid re-initialization over repeated calls.
        Args:
            clone_objs (bool, optional): clones objects. Defaults to False.
            batch_size ([type], optional): batch_size to clone. Defaults to None.
        """
        if batch_dim is not None:
            self.batch_dim = batch_dim
        if clone_objs:
            self._batch_link_spheres = []
            for i in range(len(self._link_spheres)):
                _batch_link_i = self._link_spheres[i].view(
                    tuple([1] * len(self.batch_dim) + list(self._link_spheres[i].shape)))
                _batch_link_i = _batch_link_i.repeat(tuple(self.batch_dim + [1, 1]))
                self._batch_link_spheres.append(_batch_link_i)
        self.w_batch_link_spheres = copy.deepcopy(self._batch_link_spheres)

    def update_batch_robot_collision_objs(self, links_dict):
        '''update pose of link spheres
        Args:
        links_pos: bxnx3
        links_rot: bxnx3x3
        '''
        for i in range(len(self.robot_links)):
            link_H = links_dict[self.robot_links[i]].get_transform_matrix()
            link_pos, link_rot = link_H[..., :-1, -1], link_H[..., :3, :3]
            self.w_batch_link_spheres[i][..., :3] = transform_point(
                self._batch_link_spheres[i][..., :3], link_rot, link_pos.unsqueeze(-2)
            )

    def check_collisions(self, obstacle_spheres=None):
        """Analytic method to compute signed distance between links.
        Args:
            link_trans ([tensor]): link translation as batch [b, 3]
            link_rot ([type]): link rotation as batch [b, 3, 3]
        Returns:
            [tensor]: signed distance [b, 1]
        """
        n_links = len(self.w_batch_link_spheres)
        if self.self_dist is None:
            self.self_dist = torch.zeros(self.batch_dim + [n_links, n_links], device=self.device) - 100.0
        if self.obst_dist is None:
            self.obst_dist = torch.zeros(self.batch_dim + [n_links, ], device=self.device) - 100.0
        dist = self.self_dist
        dist = find_link_distance(self.w_batch_link_spheres, dist)
        total_dist = dist.max(1)[0]
        if obstacle_spheres is not None:
            obst_dist = self.obst_dist
            obst_dist = find_obstacle_distance(obstacle_spheres, self.w_batch_link_spheres, obst_dist)
            total_dist += obst_dist
        return dist

    def compute_distance(self, links_dict, obstacle_spheres=None):
        self.update_batch_robot_collision_objs(links_dict)
        return self.check_collisions(obstacle_spheres).max(1)[0]

    def compute_cost(self, links_dict, obstacle_spheres=None):
        signed_dist = self.compute_distance(links_dict, obstacle_spheres=obstacle_spheres)
        return torch.exp(signed_dist / self.margin)

    def get_batch_robot_link_spheres(self):
        return self.w_batch_link_spheres

    def zero_grad(self):
        self.self_dist.detach_()
        self.self_dist.grad = None
        self.obst_dist.detach_()
        self.obst_dist.grad = None
        for i in range(len(self.robot_links)):
            self.w_batch_link_spheres[i].detach_()
            self.w_batch_link_spheres[i].grad = None
            self._batch_link_spheres[i].detach_()
            self._batch_link_spheres[i].grad = None


class LinkDistanceField(DistanceField):

<<<<<<< HEAD
    def __init__(self, field_type='rbf', clamp_sdf=False, num_interpolate=0, link_interpolate_range=[5, 7],
                 **kwargs):
        super().__init__(**kwargs)
=======
    def __init__(self, field_type='rbf', clamp_sdf=False, num_interpolate=0, link_interpolate_range=[5, 7], device='cpu'):
>>>>>>> c5d391ce
        self.field_type = field_type
        self.clamp_sdf = clamp_sdf
        self.num_interpolate = num_interpolate
        self.link_interpolate_range = link_interpolate_range
<<<<<<< HEAD

    def distances(self, link_tensor, obstacle_spheres):
        link_pos = link_tensor[..., :3, -1]
        link_pos = link_pos.unsqueeze(-2)
        obstacle_spheres = obstacle_spheres.unsqueeze(0).unsqueeze(0)
        centers = obstacle_spheres[..., :3]
        radii = obstacle_spheres[..., 3]
        return torch.linalg.norm(link_pos - centers, dim=-1) - radii

    def compute_collision(self, link_tensor, obstacle_spheres=None, buffer=0.02):  # position tensor
        collisions = torch.zeros(link_tensor.shape[:2]).to(**self.tensor_args)  # batch, trajectory
        if obstacle_spheres is None:
            return collisions
        distances = self.distances(link_tensor, obstacle_spheres)
        collisions = torch.any(torch.any(distances < buffer, dim=-1), dim=-1)
        return collisions

    def compute_distance(self, link_tensor, obstacle_spheres=None, **kwargs):
        if obstacle_spheres is None:
            return 1e6 * torch.ones(link_tensor.shape[:2]).to(**self.tensor_args)  # batch, trajectory
        distances = self.distances(link_tensor, obstacle_spheres)
        return distances.sum((-1, -2))
=======
        self.device = device

    def compute_distance(self, link_tensor, obstacle_spheres=None, **kwargs):
        if obstacle_spheres is None:
            return 1e10
        link_tensor = link_tensor[..., :3, -1].unsqueeze(-2)
        obstacle_spheres = obstacle_spheres.unsqueeze(0)
        return (torch.linalg.norm(link_tensor - obstacle_spheres[..., :3], dim=-1) - obstacle_spheres[..., 3]).sum((-1, -2)) 
>>>>>>> c5d391ce

    def compute_cost(self, link_tensor, obstacle_spheres=None, **kwargs):
        if obstacle_spheres is None:
            return 0
        link_tensor = link_tensor[..., :3, -1]
        link_dim = link_tensor.shape[:-1]
        if self.num_interpolate > 0:
            alpha = torch.linspace(0, 1, self.num_interpolate + 2).type_as(link_tensor)[1:self.num_interpolate + 1]
            alpha = alpha.view(tuple([1] * (len(link_dim) - 1) + [-1, 1]))
            for i in range(self.link_interpolate_range[0], self.link_interpolate_range[1]):
                X1, X2 = link_tensor[..., i, :].unsqueeze(-2), link_tensor[..., i + 1, :].unsqueeze(-2)
                eval_sphere = X1 + (X2 - X1) * alpha
                link_tensor = torch.cat([link_tensor, eval_sphere], dim=-2)
        link_tensor = link_tensor.unsqueeze(-2)
        obstacle_spheres = obstacle_spheres.unsqueeze(0)
        # signed distance field
        if self.field_type == 'rbf':
<<<<<<< HEAD
            return torch.exp(-0.5 * torch.square(link_tensor - obstacle_spheres[..., :3]).sum(-1) / torch.square(
                obstacle_spheres[..., 3])).sum((-1, -2))
=======
            return torch.exp(-0.5 * torch.square(link_tensor - obstacle_spheres[..., :3]).sum(-1) / torch.square(obstacle_spheres[..., 3])).sum((-1, -2))
>>>>>>> c5d391ce
        elif self.field_type == 'sdf':
            sdf = -torch.linalg.norm(link_tensor - obstacle_spheres[..., :3], dim=-1) + obstacle_spheres[..., 3]
            if self.clamp_sdf:
                sdf = sdf.clamp(max=0.)
            return sdf.max(-1)[0].max(-1)[0]
        elif self.field_type == 'occupancy':
<<<<<<< HEAD
            return (torch.linalg.norm(link_tensor - obstacle_spheres[..., :3], dim=-1) < obstacle_spheres[..., 3]).sum(
                (-1, -2))
=======
            return (torch.linalg.norm(link_tensor - obstacle_spheres[..., :3], dim=-1) < obstacle_spheres[..., 3]).sum((-1, -2))

    def zero_grad(self):
        pass


class EmbodimentDistanceField(DistanceField):

    def __init__(self, self_margin=0.005, obst_margin=0.03, field_type='rbf', num_interpolate=0, link_interpolate_range=[2, 7], **kwargs):
        super().__init__(**kwargs)
        self.num_interpolate = num_interpolate
        self.link_interpolate_range = link_interpolate_range
        self.self_margin = self_margin
        self.obst_margin = obst_margin
        self.field_type = field_type

    def self_distances(self, link_pos, **kwargs):  # position tensor
        dist_mat = torch.linalg.norm(link_pos.unsqueeze(-2) - link_pos.unsqueeze(-3), dim=-1)  # batch_dim x links x links
        # select lower triangular
        lower_indices = torch.tril_indices(dist_mat.shape[-1], dist_mat.shape[-1], offset=-1).unbind()
        distances = dist_mat[:, lower_indices[0], lower_indices[1]]  # batch_dim x (links * (links - 1) / 2)
        return distances

    def compute_self_cost(self, link_pos, field_type=None, margin=None, **kwargs):  # position tensor
        if field_type is None:
            field_type = self.field_type
        if margin is None:
            margin = self.self_margin
        if field_type == 'rbf':
            return torch.exp(torch.square(link_pos.unsqueeze(-2) - link_pos.unsqueeze(-3)).sum(-1) / (-margin**2 * 2)).sum((-1, -2))
        elif field_type == 'sdf':  # this computes the negative cost from the DISTANCE FUNCTION
            return -(self.self_distances(link_pos, **kwargs) - margin).min(-1)[0]
        elif field_type == 'occupancy':
            distances = self.self_distances(link_pos, **kwargs)  # batch_dim x links x links
            return (distances < margin).sum(-1)
        else:
            raise NotImplementedError('field_type {} not implemented'.format(field_type))

    def compute_self_collision(self, link_pos, margin=None, **kwargs):  # position tensor
        if margin is None:
            margin = self.self_margin
        distances = self.self_distances(link_pos, **kwargs)  # batch_dim x links x links
        any_self_collision = torch.any(distances < margin, dim=-1)
        return any_self_collision

    def obstacle_distances(self, link_pos, df_list=None, **kwargs):
        if df_list is None:
            return 1e10   # or infinity
        link_dim = link_pos.shape[:-1]
        link_pos = link_pos.reshape(-1, link_pos.shape[-1])  # flatten batch_dim and links
        dfs = [df.compute_distance(link_pos).view(link_dim) for df in df_list]  # df() returns batch_dim x links
        return torch.stack(dfs, dim=-2)  # batch_dim x num_sdfs x links

    def compute_obstacle_collision(self, link_pos, margin=None, **kwargs):  # position tensor
        if margin is None:
            margin = self.obst_margin
        distances = self.obstacle_distances(link_pos, **kwargs).min(-1)[0].min(-1)[0]  # batch_dim
        any_collision = distances < margin
        return any_collision
    
    def compute_obstacle_cost(self, link_pos, df_list=None, field_type=None, margin=None, **kwargs):
        if df_list is None:
            return 0
        if field_type is None:
            field_type = self.field_type
        if margin is None:
            margin = self.obst_margin
        if field_type == 'rbf':
            return torch.exp(torch.square(self.obstacle_distances(link_pos, df_list, **kwargs)) / (-margin**2 * 2)).sum((-1, -2))
        elif field_type == 'sdf':  # this computes the negative cost from the DISTANCE FUNCTION
            return -(self.obstacle_distances(link_pos, df_list, **kwargs) - margin).min(-1)[0].min(-1)[0]
        elif field_type == 'occupancy':
            return (self.obstacle_distances(link_pos, df_list, **kwargs) < margin).sum((-1, -2))
        else:
            raise NotImplementedError('field_type {} not implemented'.format(field_type))

    def interpolate_links(self, link_pos):
        link_dim = link_pos.shape[:-1]
        alpha = torch.linspace(0, 1, self.num_interpolate + 2).type_as(link_pos)[1:self.num_interpolate + 1]
        alpha = alpha.view(tuple([1] * len(link_dim) + [-1, 1]))  # 1 x 1 x 1 x ... x num_interpolate x 1
        X = link_pos[..., self.link_interpolate_range[0]:self.link_interpolate_range[1] + 1, :].unsqueeze(-2)  # batch_dim x num_interp_link x 1 x 3
        X_diff = torch.diff(X, dim=-3)  # batch_dim x (num_interp_link - 1) x 1 x 3
        X_interp = X[..., :-1, :, :] + X_diff * alpha  # batch_dim x (num_interp_link - 1) x num_interpolate x 3
        return torch.cat([link_pos, X_interp.flatten(-3, -2)], dim=-2)  # batch_dim x (num_link + (num_interp_link - 1) * num_interpolate) x 3

    def compute_distance(self, link_pos, df_list=None, unique_pos=True, **kwargs):  # position tensor
        if unique_pos:   # remove duplicate positions from the URDF
            link_pos = link_pos.unique(dim=-2)
        if self.num_interpolate > 0:
            link_pos = self.interpolate_links(link_pos)
        
        self_distances = self.self_distances(link_pos, **kwargs).min(-1)[0]  # batch_dim
        obstacle_distances = self.obstacle_distances(link_pos, df_list, **kwargs).min(-1)[0].min(-1)[0]  # batch_dim
        return self_distances, obstacle_distances

    def compute_cost(self, link_pos, df_list=None, unique_pos=True, **kwargs):  # position tensor # batch_dim x num_links x 3
        if unique_pos:    # remove duplicate positions from the URDF
            link_pos = link_pos.unique(dim=-2)
        if self.num_interpolate > 0:
            link_pos = self.interpolate_links(link_pos)

        self_cost = self.compute_self_cost(link_pos, **kwargs)
        obstacle_cost = self.compute_obstacle_cost(link_pos, df_list, **kwargs)
        return self_cost, obstacle_cost
>>>>>>> c5d391ce

    def zero_grad(self):
        pass


class LinkSelfDistanceField(DistanceField):

<<<<<<< HEAD
    def __init__(self, margin=0.03, num_interpolate=0, link_interpolate_range=[5, 7], **kwargs):
        super().__init__(**kwargs)
=======
    def __init__(self, margin=0.03, num_interpolate=0, link_interpolate_range=[5, 7], device='cpu'):
>>>>>>> c5d391ce
        self.num_interpolate = num_interpolate
        self.link_interpolate_range = link_interpolate_range
        self.margin = margin

    def distances(self, link_tensor):
        link_pos = link_tensor[..., :3, -1]
        return torch.linalg.norm(link_pos.unsqueeze(-2) - link_pos.unsqueeze(-3), dim=-1)

    def compute_collision(self, link_tensor, buffer=0.05):  # position tensor
        distances = self.distances(link_tensor)
        self_collisions = torch.tril(distances < buffer, diagonal=-2)
        any_self_collision = torch.any(torch.any(self_collisions, dim=-1), dim=-1)
        return any_self_collision

    def compute_distance(self, link_tensor):  # position tensor
        distances = self.distances(link_tensor)
        return distances.sum((-1, -2))

<<<<<<< HEAD
    def compute_cost(self, link_tensor, **kwargs):  # position tensor
        link_pos = link_tensor[..., :3, -1]
        link_dim = link_pos.shape[:-1]
        if self.num_interpolate > 0:
            alpha = torch.linspace(0, 1, self.num_interpolate + 2).type_as(link_pos)[1:self.num_interpolate + 1]
            alpha = alpha.view(tuple([1] * (len(link_dim) - 1) + [-1, 1]))
            for i in range(self.link_interpolate_range[0], self.link_interpolate_range[1]):
                X1, X2 = link_pos[..., i, :].unsqueeze(-2), link_pos[..., i + 1, :].unsqueeze(-2)
                eval_sphere = X1 + (X2 - X1) * alpha
                link_pos = torch.cat([link_pos, eval_sphere], dim=-2)
        return torch.exp(
            torch.square(link_pos.unsqueeze(-2) - link_pos.unsqueeze(-3)).sum(-1) / (-self.margin ** 2 * 2)).sum(
            (-1, -2))
=======
    def compute_cost(self, link_tensor, **kwargs):   # position tensor
        link_tensor = link_tensor[..., :3, -1]
        link_dim = link_tensor.shape[:-1]
        if self.num_interpolate > 0:
            alpha = torch.linspace(0, 1, self.num_interpolate + 2).type_as(link_tensor)[1:self.num_interpolate + 1]
            alpha = alpha.view(tuple([1] * (len(link_dim) - 1) + [-1, 1]))
            for i in range(self.link_interpolate_range[0], self.link_interpolate_range[1]):
                X1, X2 = link_tensor[..., i, :].unsqueeze(-2), link_tensor[..., i + 1, :].unsqueeze(-2)
                eval_sphere = X1 + (X2 - X1) * alpha
                link_tensor = torch.cat([link_tensor, eval_sphere], dim=-2)
        return torch.exp(torch.square(link_tensor.unsqueeze(-2) - link_tensor.unsqueeze(-3)).sum(-1) / (-self.margin**2 * 2)).sum((-1, -2))
>>>>>>> c5d391ce

    def zero_grad(self):
        pass


class FloorDistanceField(DistanceField):

    def __init__(self, margin=0.05, **kwargs):
        super().__init__(**kwargs)
        self.margin = margin

    def distances(self, link_tensor):
        link_pos = link_tensor[..., :3, -1]
        return link_pos[..., 2]  # z axis

    def compute_collision(self, link_tensor, floor_min=None):
        collisions = torch.zeros(link_tensor.shape[:2]).to(**self.tensor_args)  # batch, trajectory
        if floor_min is None:
            return collisions
        distances = self.distances(link_tensor)
        floor_collisions = distances < floor_min
        any_floor_collisions = torch.any(floor_collisions, dim=-1)
        return any_floor_collisions

    def compute_distance(self, link_tensor):
        distances = self.distances(link_tensor)
        return distances.mean(-1)  # z axis

    def compute_cost(self, link_tensor, **kwargs):
        return torch.exp(-0.5 * torch.square(link_tensor[..., 2, -1].mean(-1)) / self.margin ** 2)

    def zero_grad(self):
        pass


class BorderDistanceField(DistanceField):

<<<<<<< HEAD
    def __init__(self, margin=0.05, **kwargs):
        super().__init__(**kwargs)
        self.margin = margin
=======
    def __init__(self, target_H, w_pos=1., w_rot=1., square=True, device='cpu'):
        self.target_H = target_H
        self.square = square
        self.w_pos = w_pos
        self.w_rot = w_rot
        self.device = device
    
    def update_target(self, target_H):
        self.target_H = target_H
>>>>>>> c5d391ce

    def distances(self, link_tensor):
        link_pos = link_tensor[..., :3, -1]
        return link_pos

<<<<<<< HEAD
    def compute_collision(self, link_tensor, task_space_min=None, task_space_max=None):
        collisions = torch.zeros(link_tensor.shape[:2]).to(**self.tensor_args)  # batch, trajectory
        if task_space_min is None and task_space_max is None:
            return collisions
        distances = self.distances(link_tensor)
        collisions = torch.logical_or(distances < task_space_min, distances > task_space_max)
        any_collisions = torch.any(torch.any(collisions, dim=-1), dim=-1)
        return any_collisions

    def compute_distance(self, link_tensor):
        raise NotImplementedError
        distances = self.distances(link_tensor)
        return distances.mean(-1)  # z axis

    def compute_cost(self, link_tensor, **kwargs):
        raise NotImplementedError
        return torch.exp(-0.5 * torch.square(link_tensor[..., 2, -1].mean(-1)) / self.margin ** 2)

    def zero_grad(self):
        pass


class EESE3DistanceField(DistanceField):

    def __init__(self, target_H, w_pos=1., w_rot=1., square=True, **kwargs):
        super().__init__(**kwargs)
        self.target_H = target_H
        self.square = square
        self.w_pos = w_pos
        self.w_rot = w_rot

    def update_target(self, target_H):
        self.target_H = target_H

    def compute_distance(self, link_tensor):  # position tensor
        return SE3_distance(link_tensor[..., -1, :, :], self.target_H, w_pos=self.w_pos,
                            w_rot=self.w_rot)  # get EE as last link

=======
>>>>>>> c5d391ce
    def compute_cost(self, link_tensor, **kwargs):  # position tensor
        dist = self.compute_distance(link_tensor).squeeze()
        if self.square:
            dist = torch.square(dist)
        return dist

    def zero_grad(self):
        pass


class SkeletonSE3DistanceField(DistanceField):

<<<<<<< HEAD
    def __init__(self, target_H=None, w_pos=1., w_rot=1., link_list=None, square=True, **kwargs):
        super().__init__(**kwargs)
=======
    def __init__(self, target_H=None, w_pos=1., w_rot=1., link_list=None, square=True, device='cpu'):
>>>>>>> c5d391ce
        self.target_H = target_H
        self.w_pos = w_pos
        self.w_rot = w_rot
        self.square = square
        self.link_list = link_list
        self.link_weights = None
        self.link_weights_ts = None
        self.device = device

    def set_link_weights(self, weight_dict):
        assert all(link in self.link_list for link in weight_dict)
        self.link_weights.update(weight_dict)
        total = sum(self.link_weights.values())
        weights = np.array([self.link_weights[l] / total for l in self.link_weights])
        self.link_weights_ts = torch.from_numpy(weights).to(self.device)

    def construct_target_from_configuration(self, model, q, link_list=None):
        self.device = model._device
        if isinstance(q, np.ndarray) or isinstance(q, list):
            q = torch.tensor(q, device=self.device)
        if q.ndim == 1:
            q = q.unsqueeze(0)
        self.target_H = model.compute_forward_kinematics_link_list(q, return_dict=False, link_list=link_list)
        if link_list is None:
            if model.link_list is None:
                self.link_list = model.get_link_names()
            else:
                self.link_list = model.link_list
        else:
            self.link_list = link_list
        self.link_weights = {}
        for l in self.link_list:
            self.link_weights[l] = 1.
        self.link_weights_ts = torch.ones(len(self.link_list), device=self.device) / len(self.link_list)

    def compute_distance(self, link_tensor, **kwargs):  # assume link_tensor has index ordering like link_list
        link_list = kwargs.get('link_list', None)
        link_weights_ts = self.link_weights_ts
        target_H = self.target_H
        if link_list is not None:
            link_indices = [self.link_list.index(l) for l in link_list]
            link_tensor = link_tensor[..., link_indices, :, :]
            target_H = target_H[..., link_indices, :, :]
            link_weights_ts = link_weights_ts[link_indices] * len(self.link_list) / len(link_indices)  # reweight
        return (SE3_distance(link_tensor, target_H, w_pos=self.w_pos, w_rot=self.w_rot) * link_weights_ts).sum(-1)
<<<<<<< HEAD

    def compute_cost(self, link_tensor, **kwargs):  # position tensor
        dist = self.compute_distance(link_tensor, **kwargs).squeeze()
        if self.square:
            dist = torch.square(dist)
        return dist

    def zero_grad(self):
        pass


class MeshDistanceField(DistanceField):

    def __init__(self, mesh_file, margin=0.03, field_type='rbf', num_interpolate=0, link_interpolate_range=[],
                 base_position=None, base_orientation=None, **kwargs) -> None:
        super().__init__(**kwargs)
        self.field_type = field_type
        self.num_interpolate = num_interpolate
        self.link_interpolate_range = link_interpolate_range
        self.margin = margin
        if base_position is None:
            base_position = torch.zeros(3, **self.tensor_args)
        else:
            base_position = torch.tensor(base_position, **self.tensor_args)
        if base_orientation is None:
            base_orientation = torch.eye(3, **self.tensor_args)
        else:
            base_orientation = torch.tensor(base_orientation, **self.tensor_args)

        # Load mesh
        self.mesh = trimesh.load_mesh(mesh_file)
        if isinstance(self.mesh, trimesh.Scene):
            self.mesh = self.mesh.dump()[0]
        self.vertices = torch.tensor(self.mesh.vertices, **self.tensor_args)
        self.faces = torch.tensor(self.mesh.faces, **self.tensor_args)
        # Transform mesh
        self.vertices = self.vertices @ base_orientation.T + base_position

    def compute_distance(self, points, sample=False, num_samples=100):
        if sample:
            indices = np.random.choice(self.vertices.shape[0], num_samples, replace=False)
            vertices = self.vertices[indices]
        else:
            vertices = self.vertices
        distances = torch.min(torch.norm(points.unsqueeze(-2) - vertices, dim=-1), dim=-1)[0]
        return distances

    def compute_cost(self, link_tensor, sample=False, num_samples=100, **kwargs):
        if sample:
            indices = np.random.choice(self.vertices.shape[0], num_samples, replace=False)
            vertices = self.vertices[indices]
        else:
            vertices = self.vertices
        link_tensor = link_tensor[..., :3, -1]
        link_dim = link_tensor.shape[:-1]
        if self.num_interpolate > 0:
            alpha = torch.linspace(0, 1, self.num_interpolate + 2).type_as(link_tensor)[1:self.num_interpolate + 1]
            alpha = alpha.view(tuple([1] * (len(link_dim) - 1) + [-1, 1]))
            for i in range(self.link_interpolate_range[0], self.link_interpolate_range[1]):
                X1, X2 = link_tensor[..., i, :].unsqueeze(-2), link_tensor[..., i + 1, :].unsqueeze(-2)
                eval_sphere = X1 + (X2 - X1) * alpha
                link_tensor = torch.cat([link_tensor, eval_sphere], dim=-2)
        link_tensor = link_tensor.unsqueeze(-2)
        vertices = vertices.unsqueeze(0)
        # signed distance field
        if self.field_type == 'rbf':
            return torch.exp(-0.5 * torch.square(link_tensor - vertices[..., :3]).sum(-1) / (self.margin ** 2)).sum(
                (-1, -2))
        elif self.field_type == 'occupancy':
            return (torch.linalg.norm(link_tensor - vertices[..., :3], dim=-1) < self.margin[..., 3]).sum((-1, -2))
=======

    def compute_cost(self, link_tensor, **kwargs):  # position tensor
        dist = self.compute_distance(link_tensor, **kwargs).squeeze()
        if self.square:
            dist = torch.square(dist)
        return dist
>>>>>>> c5d391ce

    def zero_grad(self):
        pass


<<<<<<< HEAD
if __name__ == '__main__':
    import matplotlib.pyplot as plt
    import time

=======

class MeshDistanceField(DistanceField):

    def __init__(self, mesh_file, margin=0.03, field_type='rbf', num_interpolate=0, link_interpolate_range=[], base_position=None, base_orientation=None, tensor_args=None) -> None:
        if tensor_args is None:
            tensor_args = dict(device='cpu', dtype=torch.float32)
        self.tensor_args = tensor_args
        self.field_type = field_type
        self.num_interpolate = num_interpolate
        self.link_interpolate_range = link_interpolate_range
        self.margin = margin
        if base_position is None:
            base_position = torch.zeros(3, **self.tensor_args)
        else:
            base_position = torch.tensor(base_position, **self.tensor_args)
        if base_orientation is None:
            base_orientation = torch.eye(3, **self.tensor_args)
        else:
            base_orientation = torch.tensor(base_orientation, **self.tensor_args)

        # Load mesh
        self.mesh = trimesh.load_mesh(mesh_file)
        if isinstance(self.mesh, trimesh.Scene):
            self.mesh = self.mesh.dump()[0]
        self.vertices = torch.tensor(self.mesh.vertices, **self.tensor_args)
        self.faces = torch.tensor(self.mesh.faces, **self.tensor_args)
        # Transform mesh
        self.vertices = self.vertices @ base_orientation.T + base_position

    def compute_distance(self, points, sample=False, num_samples=100):
        if sample:
            indices = np.random.choice(self.vertices.shape[0], num_samples, replace=False)
            vertices = self.vertices[indices]
        else:
            vertices = self.vertices
        distances = torch.min(torch.norm(points.unsqueeze(-2) - vertices, dim=-1), dim=-1)[0]
        return distances

    def compute_cost(self, link_tensor, sample=False, num_samples=100, **kwargs):
        if sample:
            indices = np.random.choice(self.vertices.shape[0], num_samples, replace=False)
            vertices = self.vertices[indices]
        else:
            vertices = self.vertices
        link_tensor = link_tensor[..., :3, -1]
        link_dim = link_tensor.shape[:-1]
        if self.num_interpolate > 0:
            alpha = torch.linspace(0, 1, self.num_interpolate + 2).type_as(link_tensor)[1:self.num_interpolate + 1]
            alpha = alpha.view(tuple([1] * (len(link_dim) - 1) + [-1, 1]))
            for i in range(self.link_interpolate_range[0], self.link_interpolate_range[1]):
                X1, X2 = link_tensor[..., i, :].unsqueeze(-2), link_tensor[..., i + 1, :].unsqueeze(-2)
                eval_sphere = X1 + (X2 - X1) * alpha
                link_tensor = torch.cat([link_tensor, eval_sphere], dim=-2)
        link_tensor = link_tensor.unsqueeze(-2)
        vertices = vertices.unsqueeze(0)
        # signed distance field
        if self.field_type == 'rbf':
            return torch.exp(-0.5 * torch.square(link_tensor - vertices[..., :3]).sum(-1) / (self.margin ** 2)).sum((-1, -2))
        elif self.field_type == 'occupancy':
            return (torch.linalg.norm(link_tensor - vertices[..., :3], dim=-1) < self.margin[..., 3]).sum((-1, -2))

    def zero_grad(self):
        pass



if __name__ == '__main__':
    import matplotlib.pyplot as plt
    import time
>>>>>>> c5d391ce
    mesh_file = 'models/chair.obj'
    mesh = MeshDistanceField(mesh_file)
    bounds = np.array(mesh.mesh.bounds)
    print(np.linalg.norm(bounds[1] - bounds[0]))
    print(mesh.mesh.centroid)
    points = torch.rand(100, 3)
    link_tensor = torch.rand(100, 10, 4, 4)
    start = time.time()
    distances = mesh.compute_distance(points)
    costs = mesh.compute_cost(link_tensor)
    print(time.time() - start)<|MERGE_RESOLUTION|>--- conflicted
+++ resolved
@@ -30,6 +30,185 @@
         pass
 
     @abstractmethod
+    def zero_grad(self):
+        pass
+
+
+class EmbodimentDistanceField(DistanceField):
+
+    def __init__(self, self_margin=0.005, obst_margin=0.03, field_type='rbf', num_interpolate=0,
+                 link_interpolate_range=[2, 7], **kwargs):
+        super().__init__(**kwargs)
+        self.num_interpolate = num_interpolate
+        self.link_interpolate_range = link_interpolate_range
+        self.self_margin = self_margin
+        self.obst_margin = obst_margin
+        self.field_type = field_type
+
+    def self_distances(self, link_pos, **kwargs):  # position tensor
+        dist_mat = torch.linalg.norm(link_pos.unsqueeze(-2) - link_pos.unsqueeze(-3),
+                                     dim=-1)  # batch_dim x links x links
+        # select lower triangular
+        lower_indices = torch.tril_indices(dist_mat.shape[-1], dist_mat.shape[-1], offset=-1).unbind()
+        distances = dist_mat[:, lower_indices[0], lower_indices[1]]  # batch_dim x (links * (links - 1) / 2)
+        return distances
+
+    def compute_self_cost(self, link_pos, field_type=None, margin=None, **kwargs):  # position tensor
+        if field_type is None:
+            field_type = self.field_type
+        if margin is None:
+            margin = self.self_margin
+        if field_type == 'rbf':
+            return torch.exp(
+                torch.square(link_pos.unsqueeze(-2) - link_pos.unsqueeze(-3)).sum(-1) / (-margin ** 2 * 2)).sum(
+                (-1, -2))
+        elif field_type == 'sdf':  # this computes the negative cost from the DISTANCE FUNCTION
+            return -(self.self_distances(link_pos, **kwargs) - margin).min(-1)[0]
+        elif field_type == 'occupancy':
+            distances = self.self_distances(link_pos, **kwargs)  # batch_dim x links x links
+            return (distances < margin).sum(-1)
+        else:
+            raise NotImplementedError('field_type {} not implemented'.format(field_type))
+
+    def compute_self_collision(self, link_pos, margin=None, **kwargs):  # position tensor
+        if margin is None:
+            margin = self.self_margin
+        distances = self.self_distances(link_pos, **kwargs)  # batch_dim x links x links
+        any_self_collision = torch.any(distances < margin, dim=-1)
+        return any_self_collision
+
+    def obstacle_distances(self, link_pos, df_list=None, **kwargs):
+        if df_list is None:
+            return 1e10  # or infinity
+        link_dim = link_pos.shape[:-1]
+        link_pos = link_pos.reshape(-1, link_pos.shape[-1])  # flatten batch_dim and links
+        dfs = [df.compute_signed_distance(link_pos).view(link_dim) for df in df_list]  # df() returns batch_dim x links
+        return torch.stack(dfs, dim=-2)  # batch_dim x num_sdfs x links
+
+    def compute_obstacle_collision(self, link_pos, margin=None, **kwargs):  # position tensor
+        if margin is None:
+            margin = self.obst_margin
+        distances = self.obstacle_distances(link_pos, **kwargs).min(-1)[0].min(-1)[0]  # batch_dim
+        any_collision = distances < margin
+        return any_collision
+
+    def compute_obstacle_cost(self, link_pos, df_list=None, field_type=None, margin=None, **kwargs):
+        if df_list is None:
+            return 0
+        if field_type is None:
+            field_type = self.field_type
+        if margin is None:
+            margin = self.obst_margin
+        if field_type == 'rbf':
+            return torch.exp(
+                torch.square(self.obstacle_distances(link_pos, df_list, **kwargs)) / (-margin ** 2 * 2)).sum((-1, -2))
+        elif field_type == 'sdf':  # this computes the negative cost from the SIGNED DISTANCE FUNCTION
+            return -(self.obstacle_distances(link_pos, df_list, **kwargs) - margin).min(-1)[0].min(-1)[0]
+        elif field_type == 'occupancy':
+            return (self.obstacle_distances(link_pos, df_list, **kwargs) < margin).sum((-1, -2))
+        else:
+            raise NotImplementedError('field_type {} not implemented'.format(field_type))
+
+    def interpolate_links(self, link_pos):
+        link_dim = link_pos.shape[:-1]
+        alpha = torch.linspace(0, 1, self.num_interpolate + 2).type_as(link_pos)[1:self.num_interpolate + 1]
+        alpha = alpha.view(tuple([1] * len(link_dim) + [-1, 1]))  # 1 x 1 x 1 x ... x num_interpolate x 1
+        X = link_pos[..., self.link_interpolate_range[0]:self.link_interpolate_range[1] + 1, :].unsqueeze(
+            -2)  # batch_dim x num_interp_link x 1 x 3
+        X_diff = torch.diff(X, dim=-3)  # batch_dim x (num_interp_link - 1) x 1 x 3
+        X_interp = X[..., :-1, :, :] + X_diff * alpha  # batch_dim x (num_interp_link - 1) x num_interpolate x 3
+        return torch.cat([link_pos, X_interp.flatten(-3, -2)],
+                         dim=-2)  # batch_dim x (num_link + (num_interp_link - 1) * num_interpolate) x 3
+
+    def compute_distance(self, link_pos, df_list=None, unique_pos=True, **kwargs):  # position tensor
+        if unique_pos:  # remove duplicate positions from the URDF
+            link_pos = link_pos.unique(dim=-2)
+        if self.num_interpolate > 0:
+            link_pos = self.interpolate_links(link_pos)
+
+        self_distances = self.self_distances(link_pos, **kwargs).min(-1)[0]  # batch_dim
+        obstacle_distances = self.obstacle_distances(link_pos, df_list, **kwargs).min(-1)[0].min(-1)[0]  # batch_dim
+        return self_distances, obstacle_distances
+
+    def compute_cost(self, link_pos, df_list=None, unique_pos=True, **kwargs):
+        # position tensor # batch_dim x num_links x 3
+        if unique_pos:  # remove duplicate positions from the URDF
+            link_pos = link_pos.unique(dim=-2)
+        if self.num_interpolate > 0:
+            link_pos = self.interpolate_links(link_pos)
+
+        self_cost = self.compute_self_cost(link_pos, **kwargs)
+        obstacle_cost = self.compute_obstacle_cost(link_pos, df_list, **kwargs)
+        return self_cost, obstacle_cost
+
+    def zero_grad(self):
+        pass
+
+
+class FloorDistanceField(DistanceField):
+
+    def __init__(self, margin=0.05, **kwargs):
+        super().__init__(**kwargs)
+        self.margin = margin
+
+    def distances(self, link_tensor):
+        link_pos = link_tensor[..., :3, -1]
+        return link_pos[..., 2]  # z axis
+
+    def compute_collision(self, link_tensor, floor_min=None):
+        collisions = torch.zeros(link_tensor.shape[:2]).to(**self.tensor_args)  # batch, trajectory
+        if floor_min is None:
+            return collisions
+        distances = self.distances(link_tensor)
+        floor_collisions = distances < floor_min
+        any_floor_collisions = torch.any(floor_collisions, dim=-1)
+        return any_floor_collisions
+
+    def compute_distance(self, link_tensor):
+        distances = self.distances(link_tensor)
+        return distances.mean(-1)  # z axis
+
+    def compute_cost(self, link_tensor, **kwargs):
+        return torch.exp(-0.5 * torch.square(link_tensor[..., 2, -1].mean(-1)) / self.margin ** 2)
+
+    def zero_grad(self):
+        pass
+
+
+class BorderDistanceField(DistanceField):
+
+    def __init__(self, target_H, w_pos=1., w_rot=1., square=True, **kwargs):
+        super().__init__(**kwargs)
+        self.target_H = target_H
+        self.square = square
+        self.w_pos = w_pos
+        self.w_rot = w_rot
+
+    def update_target(self, target_H):
+        self.target_H = target_H
+
+    def distances(self, link_tensor):
+        link_pos = link_tensor[..., :3, -1]
+        return link_pos
+
+    def compute_collision(self, link_tensor, task_space_min=None, task_space_max=None):
+        collisions = torch.zeros(link_tensor.shape[:2]).to(**self.tensor_args)  # batch, trajectory
+        if task_space_min is None and task_space_max is None:
+            return collisions
+        distances = self.distances(link_tensor)
+        collisions = torch.logical_or(distances < task_space_min, distances > task_space_max)
+        any_collisions = torch.any(torch.any(collisions, dim=-1), dim=-1)
+        return any_collisions
+
+    def compute_distance(self, link_tensor):
+        raise NotImplementedError
+        distances = self.distances(link_tensor)
+        return distances.mean(-1)  # z axis
+
+    def compute_cost(self, link_tensor, **kwargs):
+        raise NotImplementedError
+        return torch.exp(-0.5 * torch.square(link_tensor[..., 2, -1].mean(-1)) / self.margin ** 2)
+
     def zero_grad(self):
         pass
 
@@ -161,18 +340,13 @@
 
 class LinkDistanceField(DistanceField):
 
-<<<<<<< HEAD
     def __init__(self, field_type='rbf', clamp_sdf=False, num_interpolate=0, link_interpolate_range=[5, 7],
                  **kwargs):
         super().__init__(**kwargs)
-=======
-    def __init__(self, field_type='rbf', clamp_sdf=False, num_interpolate=0, link_interpolate_range=[5, 7], device='cpu'):
->>>>>>> c5d391ce
         self.field_type = field_type
         self.clamp_sdf = clamp_sdf
         self.num_interpolate = num_interpolate
         self.link_interpolate_range = link_interpolate_range
-<<<<<<< HEAD
 
     def distances(self, link_tensor, obstacle_spheres):
         link_pos = link_tensor[..., :3, -1]
@@ -192,19 +366,10 @@
 
     def compute_distance(self, link_tensor, obstacle_spheres=None, **kwargs):
         if obstacle_spheres is None:
-            return 1e6 * torch.ones(link_tensor.shape[:2]).to(**self.tensor_args)  # batch, trajectory
-        distances = self.distances(link_tensor, obstacle_spheres)
-        return distances.sum((-1, -2))
-=======
-        self.device = device
-
-    def compute_distance(self, link_tensor, obstacle_spheres=None, **kwargs):
-        if obstacle_spheres is None:
             return 1e10
         link_tensor = link_tensor[..., :3, -1].unsqueeze(-2)
         obstacle_spheres = obstacle_spheres.unsqueeze(0)
         return (torch.linalg.norm(link_tensor - obstacle_spheres[..., :3], dim=-1) - obstacle_spheres[..., 3]).sum((-1, -2)) 
->>>>>>> c5d391ce
 
     def compute_cost(self, link_tensor, obstacle_spheres=None, **kwargs):
         if obstacle_spheres is None:
@@ -222,140 +387,23 @@
         obstacle_spheres = obstacle_spheres.unsqueeze(0)
         # signed distance field
         if self.field_type == 'rbf':
-<<<<<<< HEAD
-            return torch.exp(-0.5 * torch.square(link_tensor - obstacle_spheres[..., :3]).sum(-1) / torch.square(
-                obstacle_spheres[..., 3])).sum((-1, -2))
-=======
             return torch.exp(-0.5 * torch.square(link_tensor - obstacle_spheres[..., :3]).sum(-1) / torch.square(obstacle_spheres[..., 3])).sum((-1, -2))
->>>>>>> c5d391ce
         elif self.field_type == 'sdf':
             sdf = -torch.linalg.norm(link_tensor - obstacle_spheres[..., :3], dim=-1) + obstacle_spheres[..., 3]
             if self.clamp_sdf:
                 sdf = sdf.clamp(max=0.)
             return sdf.max(-1)[0].max(-1)[0]
         elif self.field_type == 'occupancy':
-<<<<<<< HEAD
-            return (torch.linalg.norm(link_tensor - obstacle_spheres[..., :3], dim=-1) < obstacle_spheres[..., 3]).sum(
-                (-1, -2))
-=======
             return (torch.linalg.norm(link_tensor - obstacle_spheres[..., :3], dim=-1) < obstacle_spheres[..., 3]).sum((-1, -2))
 
     def zero_grad(self):
         pass
 
 
-class EmbodimentDistanceField(DistanceField):
-
-    def __init__(self, self_margin=0.005, obst_margin=0.03, field_type='rbf', num_interpolate=0, link_interpolate_range=[2, 7], **kwargs):
-        super().__init__(**kwargs)
-        self.num_interpolate = num_interpolate
-        self.link_interpolate_range = link_interpolate_range
-        self.self_margin = self_margin
-        self.obst_margin = obst_margin
-        self.field_type = field_type
-
-    def self_distances(self, link_pos, **kwargs):  # position tensor
-        dist_mat = torch.linalg.norm(link_pos.unsqueeze(-2) - link_pos.unsqueeze(-3), dim=-1)  # batch_dim x links x links
-        # select lower triangular
-        lower_indices = torch.tril_indices(dist_mat.shape[-1], dist_mat.shape[-1], offset=-1).unbind()
-        distances = dist_mat[:, lower_indices[0], lower_indices[1]]  # batch_dim x (links * (links - 1) / 2)
-        return distances
-
-    def compute_self_cost(self, link_pos, field_type=None, margin=None, **kwargs):  # position tensor
-        if field_type is None:
-            field_type = self.field_type
-        if margin is None:
-            margin = self.self_margin
-        if field_type == 'rbf':
-            return torch.exp(torch.square(link_pos.unsqueeze(-2) - link_pos.unsqueeze(-3)).sum(-1) / (-margin**2 * 2)).sum((-1, -2))
-        elif field_type == 'sdf':  # this computes the negative cost from the DISTANCE FUNCTION
-            return -(self.self_distances(link_pos, **kwargs) - margin).min(-1)[0]
-        elif field_type == 'occupancy':
-            distances = self.self_distances(link_pos, **kwargs)  # batch_dim x links x links
-            return (distances < margin).sum(-1)
-        else:
-            raise NotImplementedError('field_type {} not implemented'.format(field_type))
-
-    def compute_self_collision(self, link_pos, margin=None, **kwargs):  # position tensor
-        if margin is None:
-            margin = self.self_margin
-        distances = self.self_distances(link_pos, **kwargs)  # batch_dim x links x links
-        any_self_collision = torch.any(distances < margin, dim=-1)
-        return any_self_collision
-
-    def obstacle_distances(self, link_pos, df_list=None, **kwargs):
-        if df_list is None:
-            return 1e10   # or infinity
-        link_dim = link_pos.shape[:-1]
-        link_pos = link_pos.reshape(-1, link_pos.shape[-1])  # flatten batch_dim and links
-        dfs = [df.compute_distance(link_pos).view(link_dim) for df in df_list]  # df() returns batch_dim x links
-        return torch.stack(dfs, dim=-2)  # batch_dim x num_sdfs x links
-
-    def compute_obstacle_collision(self, link_pos, margin=None, **kwargs):  # position tensor
-        if margin is None:
-            margin = self.obst_margin
-        distances = self.obstacle_distances(link_pos, **kwargs).min(-1)[0].min(-1)[0]  # batch_dim
-        any_collision = distances < margin
-        return any_collision
-    
-    def compute_obstacle_cost(self, link_pos, df_list=None, field_type=None, margin=None, **kwargs):
-        if df_list is None:
-            return 0
-        if field_type is None:
-            field_type = self.field_type
-        if margin is None:
-            margin = self.obst_margin
-        if field_type == 'rbf':
-            return torch.exp(torch.square(self.obstacle_distances(link_pos, df_list, **kwargs)) / (-margin**2 * 2)).sum((-1, -2))
-        elif field_type == 'sdf':  # this computes the negative cost from the DISTANCE FUNCTION
-            return -(self.obstacle_distances(link_pos, df_list, **kwargs) - margin).min(-1)[0].min(-1)[0]
-        elif field_type == 'occupancy':
-            return (self.obstacle_distances(link_pos, df_list, **kwargs) < margin).sum((-1, -2))
-        else:
-            raise NotImplementedError('field_type {} not implemented'.format(field_type))
-
-    def interpolate_links(self, link_pos):
-        link_dim = link_pos.shape[:-1]
-        alpha = torch.linspace(0, 1, self.num_interpolate + 2).type_as(link_pos)[1:self.num_interpolate + 1]
-        alpha = alpha.view(tuple([1] * len(link_dim) + [-1, 1]))  # 1 x 1 x 1 x ... x num_interpolate x 1
-        X = link_pos[..., self.link_interpolate_range[0]:self.link_interpolate_range[1] + 1, :].unsqueeze(-2)  # batch_dim x num_interp_link x 1 x 3
-        X_diff = torch.diff(X, dim=-3)  # batch_dim x (num_interp_link - 1) x 1 x 3
-        X_interp = X[..., :-1, :, :] + X_diff * alpha  # batch_dim x (num_interp_link - 1) x num_interpolate x 3
-        return torch.cat([link_pos, X_interp.flatten(-3, -2)], dim=-2)  # batch_dim x (num_link + (num_interp_link - 1) * num_interpolate) x 3
-
-    def compute_distance(self, link_pos, df_list=None, unique_pos=True, **kwargs):  # position tensor
-        if unique_pos:   # remove duplicate positions from the URDF
-            link_pos = link_pos.unique(dim=-2)
-        if self.num_interpolate > 0:
-            link_pos = self.interpolate_links(link_pos)
-        
-        self_distances = self.self_distances(link_pos, **kwargs).min(-1)[0]  # batch_dim
-        obstacle_distances = self.obstacle_distances(link_pos, df_list, **kwargs).min(-1)[0].min(-1)[0]  # batch_dim
-        return self_distances, obstacle_distances
-
-    def compute_cost(self, link_pos, df_list=None, unique_pos=True, **kwargs):  # position tensor # batch_dim x num_links x 3
-        if unique_pos:    # remove duplicate positions from the URDF
-            link_pos = link_pos.unique(dim=-2)
-        if self.num_interpolate > 0:
-            link_pos = self.interpolate_links(link_pos)
-
-        self_cost = self.compute_self_cost(link_pos, **kwargs)
-        obstacle_cost = self.compute_obstacle_cost(link_pos, df_list, **kwargs)
-        return self_cost, obstacle_cost
->>>>>>> c5d391ce
-
-    def zero_grad(self):
-        pass
-
-
 class LinkSelfDistanceField(DistanceField):
 
-<<<<<<< HEAD
     def __init__(self, margin=0.03, num_interpolate=0, link_interpolate_range=[5, 7], **kwargs):
         super().__init__(**kwargs)
-=======
-    def __init__(self, margin=0.03, num_interpolate=0, link_interpolate_range=[5, 7], device='cpu'):
->>>>>>> c5d391ce
         self.num_interpolate = num_interpolate
         self.link_interpolate_range = link_interpolate_range
         self.margin = margin
@@ -374,21 +422,6 @@
         distances = self.distances(link_tensor)
         return distances.sum((-1, -2))
 
-<<<<<<< HEAD
-    def compute_cost(self, link_tensor, **kwargs):  # position tensor
-        link_pos = link_tensor[..., :3, -1]
-        link_dim = link_pos.shape[:-1]
-        if self.num_interpolate > 0:
-            alpha = torch.linspace(0, 1, self.num_interpolate + 2).type_as(link_pos)[1:self.num_interpolate + 1]
-            alpha = alpha.view(tuple([1] * (len(link_dim) - 1) + [-1, 1]))
-            for i in range(self.link_interpolate_range[0], self.link_interpolate_range[1]):
-                X1, X2 = link_pos[..., i, :].unsqueeze(-2), link_pos[..., i + 1, :].unsqueeze(-2)
-                eval_sphere = X1 + (X2 - X1) * alpha
-                link_pos = torch.cat([link_pos, eval_sphere], dim=-2)
-        return torch.exp(
-            torch.square(link_pos.unsqueeze(-2) - link_pos.unsqueeze(-3)).sum(-1) / (-self.margin ** 2 * 2)).sum(
-            (-1, -2))
-=======
     def compute_cost(self, link_tensor, **kwargs):   # position tensor
         link_tensor = link_tensor[..., :3, -1]
         link_dim = link_tensor.shape[:-1]
@@ -400,95 +433,19 @@
                 eval_sphere = X1 + (X2 - X1) * alpha
                 link_tensor = torch.cat([link_tensor, eval_sphere], dim=-2)
         return torch.exp(torch.square(link_tensor.unsqueeze(-2) - link_tensor.unsqueeze(-3)).sum(-1) / (-self.margin**2 * 2)).sum((-1, -2))
->>>>>>> c5d391ce
-
-    def zero_grad(self):
-        pass
-
-
-class FloorDistanceField(DistanceField):
-
-    def __init__(self, margin=0.05, **kwargs):
-        super().__init__(**kwargs)
-        self.margin = margin
-
-    def distances(self, link_tensor):
-        link_pos = link_tensor[..., :3, -1]
-        return link_pos[..., 2]  # z axis
-
-    def compute_collision(self, link_tensor, floor_min=None):
-        collisions = torch.zeros(link_tensor.shape[:2]).to(**self.tensor_args)  # batch, trajectory
-        if floor_min is None:
-            return collisions
-        distances = self.distances(link_tensor)
-        floor_collisions = distances < floor_min
-        any_floor_collisions = torch.any(floor_collisions, dim=-1)
-        return any_floor_collisions
-
-    def compute_distance(self, link_tensor):
-        distances = self.distances(link_tensor)
-        return distances.mean(-1)  # z axis
-
-    def compute_cost(self, link_tensor, **kwargs):
-        return torch.exp(-0.5 * torch.square(link_tensor[..., 2, -1].mean(-1)) / self.margin ** 2)
-
-    def zero_grad(self):
-        pass
-
-
-class BorderDistanceField(DistanceField):
-
-<<<<<<< HEAD
-    def __init__(self, margin=0.05, **kwargs):
-        super().__init__(**kwargs)
-        self.margin = margin
-=======
-    def __init__(self, target_H, w_pos=1., w_rot=1., square=True, device='cpu'):
+
+    def zero_grad(self):
+        pass
+
+
+class EESE3DistanceField(DistanceField):
+
+    def __init__(self, target_H, w_pos=1., w_rot=1., square=True, **kwargs):
+        super().__init__(**kwargs)
         self.target_H = target_H
         self.square = square
         self.w_pos = w_pos
         self.w_rot = w_rot
-        self.device = device
-    
-    def update_target(self, target_H):
-        self.target_H = target_H
->>>>>>> c5d391ce
-
-    def distances(self, link_tensor):
-        link_pos = link_tensor[..., :3, -1]
-        return link_pos
-
-<<<<<<< HEAD
-    def compute_collision(self, link_tensor, task_space_min=None, task_space_max=None):
-        collisions = torch.zeros(link_tensor.shape[:2]).to(**self.tensor_args)  # batch, trajectory
-        if task_space_min is None and task_space_max is None:
-            return collisions
-        distances = self.distances(link_tensor)
-        collisions = torch.logical_or(distances < task_space_min, distances > task_space_max)
-        any_collisions = torch.any(torch.any(collisions, dim=-1), dim=-1)
-        return any_collisions
-
-    def compute_distance(self, link_tensor):
-        raise NotImplementedError
-        distances = self.distances(link_tensor)
-        return distances.mean(-1)  # z axis
-
-    def compute_cost(self, link_tensor, **kwargs):
-        raise NotImplementedError
-        return torch.exp(-0.5 * torch.square(link_tensor[..., 2, -1].mean(-1)) / self.margin ** 2)
-
-    def zero_grad(self):
-        pass
-
-
-class EESE3DistanceField(DistanceField):
-
-    def __init__(self, target_H, w_pos=1., w_rot=1., square=True, **kwargs):
-        super().__init__(**kwargs)
-        self.target_H = target_H
-        self.square = square
-        self.w_pos = w_pos
-        self.w_rot = w_rot
 
     def update_target(self, target_H):
         self.target_H = target_H
@@ -497,8 +454,6 @@
         return SE3_distance(link_tensor[..., -1, :, :], self.target_H, w_pos=self.w_pos,
                             w_rot=self.w_rot)  # get EE as last link
 
-=======
->>>>>>> c5d391ce
     def compute_cost(self, link_tensor, **kwargs):  # position tensor
         dist = self.compute_distance(link_tensor).squeeze()
         if self.square:
@@ -511,12 +466,8 @@
 
 class SkeletonSE3DistanceField(DistanceField):
 
-<<<<<<< HEAD
     def __init__(self, target_H=None, w_pos=1., w_rot=1., link_list=None, square=True, **kwargs):
         super().__init__(**kwargs)
-=======
-    def __init__(self, target_H=None, w_pos=1., w_rot=1., link_list=None, square=True, device='cpu'):
->>>>>>> c5d391ce
         self.target_H = target_H
         self.w_pos = w_pos
         self.w_rot = w_rot
@@ -524,7 +475,6 @@
         self.link_list = link_list
         self.link_weights = None
         self.link_weights_ts = None
-        self.device = device
 
     def set_link_weights(self, weight_dict):
         assert all(link in self.link_list for link in weight_dict)
@@ -562,7 +512,6 @@
             target_H = target_H[..., link_indices, :, :]
             link_weights_ts = link_weights_ts[link_indices] * len(self.link_list) / len(link_indices)  # reweight
         return (SE3_distance(link_tensor, target_H, w_pos=self.w_pos, w_rot=self.w_rot) * link_weights_ts).sum(-1)
-<<<<<<< HEAD
 
     def compute_cost(self, link_tensor, **kwargs):  # position tensor
         dist = self.compute_distance(link_tensor, **kwargs).squeeze()
@@ -573,85 +522,6 @@
     def zero_grad(self):
         pass
 
-
-class MeshDistanceField(DistanceField):
-
-    def __init__(self, mesh_file, margin=0.03, field_type='rbf', num_interpolate=0, link_interpolate_range=[],
-                 base_position=None, base_orientation=None, **kwargs) -> None:
-        super().__init__(**kwargs)
-        self.field_type = field_type
-        self.num_interpolate = num_interpolate
-        self.link_interpolate_range = link_interpolate_range
-        self.margin = margin
-        if base_position is None:
-            base_position = torch.zeros(3, **self.tensor_args)
-        else:
-            base_position = torch.tensor(base_position, **self.tensor_args)
-        if base_orientation is None:
-            base_orientation = torch.eye(3, **self.tensor_args)
-        else:
-            base_orientation = torch.tensor(base_orientation, **self.tensor_args)
-
-        # Load mesh
-        self.mesh = trimesh.load_mesh(mesh_file)
-        if isinstance(self.mesh, trimesh.Scene):
-            self.mesh = self.mesh.dump()[0]
-        self.vertices = torch.tensor(self.mesh.vertices, **self.tensor_args)
-        self.faces = torch.tensor(self.mesh.faces, **self.tensor_args)
-        # Transform mesh
-        self.vertices = self.vertices @ base_orientation.T + base_position
-
-    def compute_distance(self, points, sample=False, num_samples=100):
-        if sample:
-            indices = np.random.choice(self.vertices.shape[0], num_samples, replace=False)
-            vertices = self.vertices[indices]
-        else:
-            vertices = self.vertices
-        distances = torch.min(torch.norm(points.unsqueeze(-2) - vertices, dim=-1), dim=-1)[0]
-        return distances
-
-    def compute_cost(self, link_tensor, sample=False, num_samples=100, **kwargs):
-        if sample:
-            indices = np.random.choice(self.vertices.shape[0], num_samples, replace=False)
-            vertices = self.vertices[indices]
-        else:
-            vertices = self.vertices
-        link_tensor = link_tensor[..., :3, -1]
-        link_dim = link_tensor.shape[:-1]
-        if self.num_interpolate > 0:
-            alpha = torch.linspace(0, 1, self.num_interpolate + 2).type_as(link_tensor)[1:self.num_interpolate + 1]
-            alpha = alpha.view(tuple([1] * (len(link_dim) - 1) + [-1, 1]))
-            for i in range(self.link_interpolate_range[0], self.link_interpolate_range[1]):
-                X1, X2 = link_tensor[..., i, :].unsqueeze(-2), link_tensor[..., i + 1, :].unsqueeze(-2)
-                eval_sphere = X1 + (X2 - X1) * alpha
-                link_tensor = torch.cat([link_tensor, eval_sphere], dim=-2)
-        link_tensor = link_tensor.unsqueeze(-2)
-        vertices = vertices.unsqueeze(0)
-        # signed distance field
-        if self.field_type == 'rbf':
-            return torch.exp(-0.5 * torch.square(link_tensor - vertices[..., :3]).sum(-1) / (self.margin ** 2)).sum(
-                (-1, -2))
-        elif self.field_type == 'occupancy':
-            return (torch.linalg.norm(link_tensor - vertices[..., :3], dim=-1) < self.margin[..., 3]).sum((-1, -2))
-=======
-
-    def compute_cost(self, link_tensor, **kwargs):  # position tensor
-        dist = self.compute_distance(link_tensor, **kwargs).squeeze()
-        if self.square:
-            dist = torch.square(dist)
-        return dist
->>>>>>> c5d391ce
-
-    def zero_grad(self):
-        pass
-
-
-<<<<<<< HEAD
-if __name__ == '__main__':
-    import matplotlib.pyplot as plt
-    import time
-
-=======
 
 class MeshDistanceField(DistanceField):
 
@@ -721,7 +591,6 @@
 if __name__ == '__main__':
     import matplotlib.pyplot as plt
     import time
->>>>>>> c5d391ce
     mesh_file = 'models/chair.obj'
     mesh = MeshDistanceField(mesh_file)
     bounds = np.array(mesh.mesh.bounds)
